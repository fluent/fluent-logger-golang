--- conflicted
+++ resolved
@@ -7,11 +7,7 @@
 * Fix not to panic when accessing unexported struct fields
 
 ## 1.6.2
-<<<<<<< HEAD
-* Add `AsyncResultCallback` to allow users to handle errors when using asynchronous message sending.
-=======
 * Add `AsyncResultCallback` to allow users to handle errors when using asynchronous message sending. 
->>>>>>> c16ce5dc
 
 ## 1.6.1
 * Add another fix for `Close` called twice in Async
